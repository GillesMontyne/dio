--- conflicted
+++ resolved
@@ -1,17 +1,18 @@
 <?xml version="1.0" encoding="UTF-8"?>
 <project version="4">
   <component name="ChangeListManager">
-<<<<<<< HEAD
     <list default="true" id="f2509c29-a358-4d8c-9173-84bee51b139d" name="Default" comment="fix #69 #68">
-      <change beforePath="$PROJECT_DIR$/.idea/dio.iml" beforeDir="false" afterPath="$PROJECT_DIR$/.idea/dio.iml" afterDir="false" />
-      <change beforePath="$PROJECT_DIR$/.idea/libraries/Dart_Packages.xml" beforeDir="false" afterPath="$PROJECT_DIR$/.idea/libraries/Dart_Packages.xml" afterDir="false" />
-      <change beforePath="$PROJECT_DIR$/.idea/workspace.xml" beforeDir="false" afterPath="$PROJECT_DIR$/.idea/workspace.xml" afterDir="false" />
-=======
-    <list default="true" id="f2509c29-a358-4d8c-9173-84bee51b139d" name="Default" comment="">
-      <change type="MODIFICATION" beforePath="$PROJECT_DIR$/.idea/workspace.xml" afterPath="$PROJECT_DIR$/.idea/workspace.xml" />
-      <change type="MODIFICATION" beforePath="$PROJECT_DIR$/README-ZH.md" afterPath="$PROJECT_DIR$/README-ZH.md" />
-      <change type="MODIFICATION" beforePath="$PROJECT_DIR$/README.md" afterPath="$PROJECT_DIR$/README.md" />
->>>>>>> 9ec43ff8
+      <change beforePath="$PROJECT_DIR$/.travis.yml" beforeDir="false" afterPath="$PROJECT_DIR$/.travis.yml" afterDir="false" />
+      <change beforePath="$PROJECT_DIR$/README-ZH.md" beforeDir="false" afterPath="$PROJECT_DIR$/README-ZH.md" afterDir="false" />
+      <change beforePath="$PROJECT_DIR$/README.md" beforeDir="false" afterPath="$PROJECT_DIR$/README.md" afterDir="false" />
+      <change beforePath="$PROJECT_DIR$/example/formdata.dart" beforeDir="false" afterPath="$PROJECT_DIR$/example/formdata.dart" afterDir="false" />
+      <change beforePath="$PROJECT_DIR$/example/test.dart" beforeDir="false" afterPath="$PROJECT_DIR$/example/test.dart" afterDir="false" />
+      <change beforePath="$PROJECT_DIR$/lib/src/dio.dart" beforeDir="false" afterPath="$PROJECT_DIR$/lib/src/dio.dart" afterDir="false" />
+      <change beforePath="$PROJECT_DIR$/lib/src/form_data.dart" beforeDir="false" afterPath="$PROJECT_DIR$/lib/src/form_data.dart" afterDir="false" />
+      <change beforePath="$PROJECT_DIR$/lib/src/transformer.dart" beforeDir="false" afterPath="$PROJECT_DIR$/lib/src/transformer.dart" afterDir="false" />
+      <change beforePath="$PROJECT_DIR$/lib/src/upload_file_info.dart" beforeDir="false" afterPath="$PROJECT_DIR$/lib/src/upload_file_info.dart" afterDir="false" />
+      <change beforePath="$PROJECT_DIR$/pubspec.yaml" beforeDir="false" afterPath="$PROJECT_DIR$/pubspec.yaml" afterDir="false" />
+      <change beforePath="$PROJECT_DIR$/test/dio_test.dart" beforeDir="false" afterPath="$PROJECT_DIR$/test/dio_test.dart" afterDir="false" />
     </list>
     <ignored path="$PROJECT_DIR$/../dartson/.tmp/" />
     <ignored path="$PROJECT_DIR$/../dartson/build/" />
@@ -50,18 +51,23 @@
   </component>
   <component name="FileEditorManager">
     <leaf SIDE_TABS_SIZE_LIMIT_KEY="300">
-<<<<<<< HEAD
       <file pinned="false" current-in-tab="false">
         <entry file="file://$PROJECT_DIR$/lib/src/dio.dart">
           <provider selected="true" editor-type-id="text-editor">
-            <state relative-caret-position="354">
-              <caret line="30" column="11" selection-start-line="30" selection-start-column="11" selection-end-line="30" selection-end-column="11" />
-=======
-      <file leaf-file-name="response.dart" pinned="false" current-in-tab="false">
-        <entry file="file://$PROJECT_DIR$/lib/src/response.dart">
+            <state relative-caret-position="382">
+              <caret line="609" column="49" selection-start-line="609" selection-start-column="49" selection-end-line="609" selection-end-column="49" />
+              <folding>
+                <element signature="e#0#20#0" expanded="true" />
+              </folding>
+            </state>
+          </provider>
+        </entry>
+      </file>
+      <file pinned="false" current-in-tab="false">
+        <entry file="file://$PROJECT_DIR$/lib/src/options.dart">
           <provider selected="true" editor-type-id="text-editor">
-            <state relative-caret-position="255">
-              <caret line="18" column="23" lean-forward="false" selection-start-line="17" selection-start-column="0" selection-end-line="18" selection-end-column="23" />
+            <state relative-caret-position="443">
+              <caret line="124" column="11" selection-start-line="124" selection-start-column="11" selection-end-line="124" selection-end-column="44" />
               <folding>
                 <element signature="e#0#17#0" expanded="true" />
               </folding>
@@ -69,78 +75,17 @@
           </provider>
         </entry>
       </file>
-      <file leaf-file-name="interceptor.dart" pinned="false" current-in-tab="false">
-        <entry file="file://$PROJECT_DIR$/lib/src/interceptor.dart">
-          <provider selected="true" editor-type-id="text-editor">
-            <state relative-caret-position="393">
-              <caret line="119" column="1" lean-forward="false" selection-start-line="119" selection-start-column="1" selection-end-line="119" selection-end-column="1" />
->>>>>>> 9ec43ff8
-              <folding>
-                <element signature="e#0#20#0" expanded="true" />
-              </folding>
-            </state>
-          </provider>
-        </entry>
-      </file>
-<<<<<<< HEAD
-      <file pinned="false" current-in-tab="true">
-        <entry file="file://$PROJECT_DIR$/lib/src/options.dart">
-          <provider selected="true" editor-type-id="text-editor">
-            <state relative-caret-position="559">
-              <caret line="124" column="11" lean-forward="true" selection-start-line="124" selection-start-column="11" selection-end-line="124" selection-end-column="44" />
-              <folding>
-                <element signature="e#0#17#0" expanded="true" />
-=======
-      <file leaf-file-name="options.dart" pinned="false" current-in-tab="false">
-        <entry file="file://$PROJECT_DIR$/lib/src/options.dart">
-          <provider selected="true" editor-type-id="text-editor">
-            <state relative-caret-position="-1497">
-              <caret line="1" column="11" lean-forward="false" selection-start-line="1" selection-start-column="11" selection-end-line="1" selection-end-column="11" />
-              <folding />
-            </state>
-          </provider>
-        </entry>
-      </file>
-      <file leaf-file-name="transformer.dart" pinned="false" current-in-tab="false">
-        <entry file="file://$PROJECT_DIR$/lib/src/transformer.dart">
-          <provider selected="true" editor-type-id="text-editor">
-            <state relative-caret-position="348">
-              <caret line="106" column="24" lean-forward="true" selection-start-line="106" selection-start-column="24" selection-end-line="106" selection-end-column="24" />
-              <folding>
-                <element signature="e#0#20#0" expanded="true" />
->>>>>>> 9ec43ff8
-              </folding>
-            </state>
-          </provider>
-        </entry>
-      </file>
-<<<<<<< HEAD
       <file pinned="false" current-in-tab="false">
         <entry file="file:///usr/local/Cellar/dart/2.1.0/libexec/lib/_http/http.dart">
           <provider selected="true" editor-type-id="text-editor">
             <state relative-caret-position="352">
               <caret line="1986" column="7" selection-start-line="1986" selection-start-column="7" selection-end-line="1986" selection-end-column="7" />
-=======
-      <file leaf-file-name="form_data.dart" pinned="false" current-in-tab="false">
-        <entry file="file://$PROJECT_DIR$/lib/src/form_data.dart">
-          <provider selected="true" editor-type-id="text-editor">
-            <state relative-caret-position="2085">
-              <caret line="139" column="38" lean-forward="false" selection-start-line="139" selection-start-column="38" selection-end-line="139" selection-end-column="38" />
-              <folding>
-                <element signature="e#0#25#0" expanded="true" />
-              </folding>
->>>>>>> 9ec43ff8
             </state>
           </provider>
         </entry>
       </file>
-<<<<<<< HEAD
       <file pinned="false" current-in-tab="false">
         <entry file="file://$PROJECT_DIR$/lib/src/response.dart">
-=======
-      <file leaf-file-name="pubspec.yaml" pinned="false" current-in-tab="false">
-        <entry file="file://$PROJECT_DIR$/pubspec.yaml">
->>>>>>> 9ec43ff8
           <provider selected="true" editor-type-id="text-editor">
             <state relative-caret-position="360">
               <caret line="25" column="11" selection-start-line="25" selection-start-column="11" selection-end-line="25" selection-end-column="11" />
@@ -151,7 +96,6 @@
           </provider>
         </entry>
       </file>
-<<<<<<< HEAD
       <file pinned="false" current-in-tab="false">
         <entry file="file://$PROJECT_DIR$/lib/src/interceptor.dart">
           <provider selected="true" editor-type-id="text-editor">
@@ -172,72 +116,36 @@
               <folding>
                 <element signature="e#0#20#0" expanded="true" />
               </folding>
-=======
-      <file leaf-file-name="upload_file_info.dart" pinned="false" current-in-tab="false">
-        <entry file="file://$PROJECT_DIR$/lib/src/upload_file_info.dart">
-          <provider selected="true" editor-type-id="text-editor">
-            <state relative-caret-position="300">
-              <caret line="20" column="2" lean-forward="true" selection-start-line="20" selection-start-column="2" selection-end-line="20" selection-end-column="2" />
-              <folding />
->>>>>>> 9ec43ff8
             </state>
           </provider>
         </entry>
       </file>
-<<<<<<< HEAD
-      <file pinned="false" current-in-tab="false">
+      <file pinned="false" current-in-tab="true">
         <entry file="file://$PROJECT_DIR$/lib/src/form_data.dart">
           <provider selected="true" editor-type-id="text-editor">
-            <state relative-caret-position="975">
-              <caret line="69" column="12" selection-start-line="69" selection-start-column="12" selection-end-line="69" selection-end-column="12" />
+            <state relative-caret-position="75">
+              <caret line="5" lean-forward="true" selection-start-line="5" selection-end-line="5" />
               <folding>
                 <element signature="e#0#25#0" expanded="true" />
-=======
-      <file leaf-file-name="formdata.dart" pinned="false" current-in-tab="false">
-        <entry file="file://$PROJECT_DIR$/example/formdata.dart">
-          <provider selected="true" editor-type-id="text-editor">
-            <state relative-caret-position="348">
-              <caret line="27" column="23" lean-forward="true" selection-start-line="27" selection-start-column="23" selection-end-line="27" selection-end-column="23" />
-              <folding>
-                <element signature="e#0#22#0" expanded="true" />
->>>>>>> 9ec43ff8
               </folding>
             </state>
           </provider>
         </entry>
       </file>
-<<<<<<< HEAD
       <file pinned="false" current-in-tab="false">
         <entry file="file://$PROJECT_DIR$/pubspec.yaml">
           <provider selected="true" editor-type-id="text-editor">
-            <state relative-caret-position="300">
-              <caret line="20" selection-start-line="20" selection-end-line="20" />
-=======
-      <file leaf-file-name="README.md" pinned="false" current-in-tab="true">
-        <entry file="file://$PROJECT_DIR$/README.md">
-          <provider selected="true" editor-type-id="text-editor">
-            <state relative-caret-position="-5192">
-              <caret line="5" column="0" lean-forward="false" selection-start-line="5" selection-start-column="0" selection-end-line="5" selection-end-column="0" />
-              <folding />
->>>>>>> 9ec43ff8
+            <state relative-caret-position="240">
+              <caret line="16" selection-start-line="16" selection-end-line="16" />
             </state>
           </provider>
         </entry>
       </file>
-<<<<<<< HEAD
       <file pinned="false" current-in-tab="false">
         <entry file="file://$PROJECT_DIR$/lib/src/dio_error.dart">
           <provider selected="true" editor-type-id="text-editor">
             <state relative-caret-position="180">
               <caret line="12" column="26" selection-start-line="12" selection-start-column="26" selection-end-line="12" selection-end-column="26" />
-=======
-      <file leaf-file-name="dio_error.dart" pinned="false" current-in-tab="false">
-        <entry file="file://$PROJECT_DIR$/lib/src/dio_error.dart">
-          <provider selected="true" editor-type-id="text-editor">
-            <state relative-caret-position="-72">
-              <caret line="12" column="26" lean-forward="false" selection-start-line="12" selection-start-column="26" selection-end-line="12" selection-end-column="26" />
-              <folding />
->>>>>>> 9ec43ff8
             </state>
           </provider>
         </entry>
@@ -246,10 +154,7 @@
   </component>
   <component name="FindInProjectRecents">
     <findStrings>
-<<<<<<< HEAD
       <find>flush</find>
-=======
->>>>>>> 9ec43ff8
       <find>UTF</find>
       <find>TransFormer</find>
       <find>Transformer</find>
@@ -279,10 +184,6 @@
       <find>contentl</find>
       <find>convert</find>
       <find>download</find>
-<<<<<<< HEAD
-=======
-      <find>content</find>
->>>>>>> 9ec43ff8
     </findStrings>
     <replaceStrings>
       <replace>Response&lt;T&gt;</replace>
@@ -327,7 +228,6 @@
         <option value="$PROJECT_DIR$/lib/src/dio_error.dart" />
         <option value="$PROJECT_DIR$/test/dio_test.dart" />
         <option value="$PROJECT_DIR$/example/cancelRequest.dart" />
-<<<<<<< HEAD
         <option value="$PROJECT_DIR$/lib/src/form_data.dart" />
         <option value="$PROJECT_DIR$/lib/dio.dart" />
         <option value="$PROJECT_DIR$/example/formdata.dart" />
@@ -337,21 +237,6 @@
         <option value="$PROJECT_DIR$/pubspec.yaml" />
         <option value="$PROJECT_DIR$/lib/src/transformer.dart" />
         <option value="$PROJECT_DIR$/lib/src/dio.dart" />
-=======
-        <option value="$PROJECT_DIR$/lib/dio.dart" />
-        <option value="$PROJECT_DIR$/example/download.dart" />
-        <option value="$PROJECT_DIR$/lib/src/interceptor.dart" />
-        <option value="$PROJECT_DIR$/example/test.dart" />
-        <option value="$PROJECT_DIR$/lib/src/form_data.dart" />
-        <option value="$PROJECT_DIR$/example/proxy.dart" />
-        <option value="$PROJECT_DIR$/.travis.yml" />
-        <option value="$PROJECT_DIR$/example/formdata.dart" />
-        <option value="$PROJECT_DIR$/lib/src/upload_file_info.dart" />
-        <option value="$PROJECT_DIR$/lib/src/dio.dart" />
-        <option value="$PROJECT_DIR$/lib/src/transformer.dart" />
-        <option value="$PROJECT_DIR$/pubspec.yaml" />
-        <option value="$PROJECT_DIR$/README.md" />
->>>>>>> 9ec43ff8
       </list>
     </option>
   </component>
@@ -361,19 +246,11 @@
     <detection-done>true</detection-done>
     <sorting>DEFINITION_ORDER</sorting>
   </component>
-<<<<<<< HEAD
   <component name="ProjectFrameBounds" extendedState="6">
     <option name="x" value="60" />
     <option name="y" value="23" />
     <option name="width" value="1440" />
     <option name="height" value="834" />
-=======
-  <component name="ProjectFrameBounds">
-    <option name="x" value="94" />
-    <option name="y" value="-1027" />
-    <option name="width" value="1644" />
-    <option name="height" value="934" />
->>>>>>> 9ec43ff8
   </component>
   <component name="ProjectLevelVcsManager" settingsEditedManually="true" />
   <component name="ProjectView">
@@ -381,7 +258,7 @@
       <foldersAlwaysOnTop value="true" />
     </navigator>
     <panes>
-      <pane id="Scratches" />
+      <pane id="Scope" />
       <pane id="ProjectPane">
         <subPane>
           <expand>
@@ -419,10 +296,6 @@
           <select />
         </subPane>
       </pane>
-<<<<<<< HEAD
-=======
-      <pane id="Scope" />
->>>>>>> 9ec43ff8
     </panes>
   </component>
   <component name="PropertiesComponent">
@@ -444,45 +317,22 @@
       </list>
     </option>
   </component>
-<<<<<<< HEAD
   <component name="RunManager" selected="Dart Command Line App.test.dart">
     <configuration name="download.dart" type="DartCommandLineRunConfigurationType" factoryName="Dart Command Line Application" temporary="true" nameIsGenerated="true">
       <option name="filePath" value="$PROJECT_DIR$/example/download.dart" />
-=======
-  <component name="RunManager" selected="Dart Command Line App.formdata.dart">
-    <configuration name="Interceptor lock in dio_test.dart" type="DartTestRunConfigurationType" factoryName="Dart Test" temporary="true" nameIsGenerated="true">
-      <option name="filePath" value="$PROJECT_DIR$/test/dio_test.dart" />
-      <option name="scope" value="GROUP_OR_TEST_BY_NAME" />
-      <option name="testName" value="Interceptor lock" />
-    </configuration>
-    <configuration name="download.dart" type="DartCommandLineRunConfigurationType" factoryName="Dart Command Line Application" temporary="true" nameIsGenerated="true">
-      <option name="filePath" value="$PROJECT_DIR$/example/download.dart" />
-      <option name="workingDirectory" value="$PROJECT_DIR$" />
-    </configuration>
-    <configuration name="formdata.dart" type="DartCommandLineRunConfigurationType" factoryName="Dart Command Line Application" temporary="true" nameIsGenerated="true">
-      <option name="filePath" value="$PROJECT_DIR$/example/formdata.dart" />
->>>>>>> 9ec43ff8
       <option name="workingDirectory" value="$PROJECT_DIR$" />
       <method v="2" />
     </configuration>
-<<<<<<< HEAD
     <configuration name="formdata.dart" type="DartCommandLineRunConfigurationType" factoryName="Dart Command Line Application" temporary="true" nameIsGenerated="true">
       <option name="filePath" value="$PROJECT_DIR$/example/formdata.dart" />
       <option name="workingDirectory" value="$PROJECT_DIR$" />
       <method v="2" />
-=======
-    <configuration name="test in dio_test.dart" type="DartTestRunConfigurationType" factoryName="Dart Test" temporary="true" nameIsGenerated="true">
-      <option name="filePath" value="$PROJECT_DIR$/test/dio_test.dart" />
-      <option name="scope" value="GROUP_OR_TEST_BY_NAME" />
-      <option name="testName" value="test" />
->>>>>>> 9ec43ff8
     </configuration>
     <configuration name="test.dart" type="DartCommandLineRunConfigurationType" factoryName="Dart Command Line Application" temporary="true" nameIsGenerated="true">
       <option name="filePath" value="$PROJECT_DIR$/example/test.dart" />
       <option name="workingDirectory" value="$PROJECT_DIR$" />
       <method v="2" />
     </configuration>
-<<<<<<< HEAD
     <configuration name="Interceptor lock in dio_test.dart" type="DartTestRunConfigurationType" factoryName="Dart Test" temporary="true" nameIsGenerated="true">
       <option name="filePath" value="$PROJECT_DIR$/test/dio_test.dart" />
       <option name="scope" value="GROUP_OR_TEST_BY_NAME" />
@@ -509,22 +359,6 @@
         <item itemvalue="Dart Command Line App.formdata.dart" />
         <item itemvalue="Dart Test.Interceptor lock in dio_test.dart" />
         <item itemvalue="Dart Test.test in dio_test.dart" />
-=======
-    <list size="5">
-      <item index="0" class="java.lang.String" itemvalue="Dart Command Line App.test.dart" />
-      <item index="1" class="java.lang.String" itemvalue="Dart Test.test in dio_test.dart" />
-      <item index="2" class="java.lang.String" itemvalue="Dart Test.Interceptor lock in dio_test.dart" />
-      <item index="3" class="java.lang.String" itemvalue="Dart Command Line App.formdata.dart" />
-      <item index="4" class="java.lang.String" itemvalue="Dart Command Line App.download.dart" />
-    </list>
-    <recent_temporary>
-      <list size="5">
-        <item index="0" class="java.lang.String" itemvalue="Dart Command Line App.formdata.dart" />
-        <item index="1" class="java.lang.String" itemvalue="Dart Command Line App.test.dart" />
-        <item index="2" class="java.lang.String" itemvalue="Dart Command Line App.download.dart" />
-        <item index="3" class="java.lang.String" itemvalue="Dart Test.Interceptor lock in dio_test.dart" />
-        <item index="4" class="java.lang.String" itemvalue="Dart Test.test in dio_test.dart" />
->>>>>>> 9ec43ff8
       </list>
     </recent_temporary>
   </component>
@@ -554,13 +388,9 @@
       <workItem from="1537493341901" duration="1986000" />
       <workItem from="1539064346644" duration="1757000" />
       <workItem from="1539141504217" duration="2935000" />
-<<<<<<< HEAD
       <workItem from="1545197550742" duration="341000" />
       <workItem from="1545197984676" duration="17000" />
       <workItem from="1545198035256" duration="339000" />
-=======
-      <workItem from="1542595188465" duration="7141000" />
->>>>>>> 9ec43ff8
     </task>
     <task id="LOCAL-00001" summary="Run group test on travis-ci.">
       <created>1524111872023</created>
@@ -870,32 +700,7 @@
       <option name="project" value="LOCAL" />
       <updated>1537500922501</updated>
     </task>
-<<<<<<< HEAD
     <option name="localTasksCounter" value="45" />
-=======
-    <task id="LOCAL-00045" summary="1. Add example of SSL Pinning&#10;2. Uploading files supports List&lt;int&gt; #102">
-      <created>1542607765481</created>
-      <option name="number" value="00045" />
-      <option name="presentableId" value="LOCAL-00045" />
-      <option name="project" value="LOCAL" />
-      <updated>1542607765482</updated>
-    </task>
-    <task id="LOCAL-00046" summary="1. update cookie_jar version&#10;2. fix group test">
-      <created>1542609774270</created>
-      <option name="number" value="00046" />
-      <option name="presentableId" value="LOCAL-00046" />
-      <option name="project" value="LOCAL" />
-      <updated>1542609774270</updated>
-    </task>
-    <task id="LOCAL-00047" summary="replace deprecated constants">
-      <created>1542611225036</created>
-      <option name="number" value="00047" />
-      <option name="presentableId" value="LOCAL-00047" />
-      <option name="project" value="LOCAL" />
-      <updated>1542611225036</updated>
-    </task>
-    <option name="localTasksCounter" value="48" />
->>>>>>> 9ec43ff8
     <servers />
   </component>
   <component name="TestHistory">
@@ -931,11 +736,11 @@
     </history-entry>
   </component>
   <component name="TimeTrackingManager">
-<<<<<<< HEAD
-    <option name="totallyTimeSpent" value="413143000" />
+    <option name="totallyTimeSpent" value="413218000" />
   </component>
   <component name="ToolWindowManager">
     <frame x="0" y="23" width="1440" height="834" extended-state="6" />
+    <editor active="true" />
     <layout>
       <window_info content_ui="combo" id="Project" order="0" visible="true" weight="0.17453505" />
       <window_info id="Structure" order="1" weight="0.24964838" />
@@ -948,43 +753,16 @@
       <window_info anchor="bottom" id="Inspection" order="5" weight="0.4" />
       <window_info anchor="bottom" id="TODO" order="6" weight="0.32884398" />
       <window_info anchor="bottom" id="Dart Analysis" order="7" sideWeight="0.49443206" weight="0.040843215" />
-      <window_info anchor="bottom" id="Version Control" order="8" weight="0.32806325" />
-      <window_info active="true" anchor="bottom" id="Terminal" order="9" sideWeight="0.49443206" visible="true" weight="0.16133519" />
+      <window_info active="true" anchor="bottom" id="Version Control" order="8" visible="true" weight="0.32684284" />
+      <window_info anchor="bottom" id="Terminal" order="9" sideWeight="0.49443206" weight="0.16133519" />
       <window_info anchor="bottom" id="Event Log" order="10" sideWeight="0.5055679" side_tool="true" weight="0.1660079" />
-      <window_info anchor="bottom" id="Messages" order="11" weight="0.23226704" />
+      <window_info anchor="bottom" id="Messages" order="11" weight="0.31849793" />
       <window_info anchor="bottom" id="Pub Serve" order="12" weight="0.2514029" />
       <window_info anchor="bottom" id="Docker" order="13" show_stripe_button="false" />
       <window_info anchor="right" id="Commander" order="0" weight="0.4" />
       <window_info anchor="right" id="Ant Build" order="1" weight="0.25" />
       <window_info anchor="right" content_ui="combo" id="Hierarchy" order="2" weight="0.25" />
       <window_info anchor="right" id="Remote Host" order="3" weight="0.32939634" />
-=======
-    <option name="totallyTimeSpent" value="419587000" />
-  </component>
-  <component name="ToolWindowManager">
-    <frame x="94" y="-1027" width="1644" height="934" extended-state="0" />
-    <layout>
-      <window_info id="Remote Host" active="false" anchor="right" auto_hide="false" internal_type="DOCKED" type="DOCKED" visible="false" show_stripe_button="true" weight="0.32939634" sideWeight="0.5" order="3" side_tool="false" content_ui="tabs" />
-      <window_info id="Project" active="true" anchor="left" auto_hide="false" internal_type="DOCKED" type="DOCKED" visible="true" show_stripe_button="true" weight="0.17041199" sideWeight="0.5" order="0" side_tool="false" content_ui="combo" />
-      <window_info id="TODO" active="false" anchor="bottom" auto_hide="false" internal_type="DOCKED" type="DOCKED" visible="false" show_stripe_button="true" weight="0.32884398" sideWeight="0.5" order="6" side_tool="false" content_ui="tabs" />
-      <window_info id="Messages" active="false" anchor="bottom" auto_hide="false" internal_type="DOCKED" type="DOCKED" visible="false" show_stripe_button="true" weight="0.23284313" sideWeight="0.5" order="7" side_tool="false" content_ui="tabs" />
-      <window_info id="Event Log" active="false" anchor="bottom" auto_hide="false" internal_type="DOCKED" type="DOCKED" visible="false" show_stripe_button="true" weight="0.1660079" sideWeight="0.5055679" order="7" side_tool="true" content_ui="tabs" />
-      <window_info id="Dart Analysis" active="false" anchor="bottom" auto_hide="false" internal_type="DOCKED" type="DOCKED" visible="false" show_stripe_button="true" weight="0.040843215" sideWeight="0.49443206" order="7" side_tool="false" content_ui="tabs" />
-      <window_info id="Run" active="false" anchor="bottom" auto_hide="false" internal_type="DOCKED" type="DOCKED" visible="false" show_stripe_button="true" weight="0.45343137" sideWeight="0.5" order="2" side_tool="false" content_ui="tabs" />
-      <window_info id="Version Control" active="false" anchor="bottom" auto_hide="false" internal_type="DOCKED" type="DOCKED" visible="false" show_stripe_button="true" weight="0.32806325" sideWeight="0.5" order="7" side_tool="false" content_ui="tabs" />
-      <window_info id="Structure" active="false" anchor="left" auto_hide="false" internal_type="DOCKED" type="DOCKED" visible="false" show_stripe_button="true" weight="0.24964838" sideWeight="0.5" order="1" side_tool="false" content_ui="tabs" />
-      <window_info id="Terminal" active="false" anchor="bottom" auto_hide="false" internal_type="DOCKED" type="DOCKED" visible="true" show_stripe_button="true" weight="0.37745097" sideWeight="0.49443206" order="7" side_tool="false" content_ui="tabs" />
-      <window_info id="Debug" active="false" anchor="bottom" auto_hide="false" internal_type="DOCKED" type="DOCKED" visible="false" show_stripe_button="true" weight="0.6417323" sideWeight="0.5" order="3" side_tool="false" content_ui="tabs" />
-      <window_info id="Favorites" active="false" anchor="left" auto_hide="false" internal_type="DOCKED" type="DOCKED" visible="false" show_stripe_button="true" weight="0.33" sideWeight="0.5" order="2" side_tool="true" content_ui="tabs" />
-      <window_info id="Cvs" active="false" anchor="bottom" auto_hide="false" internal_type="DOCKED" type="DOCKED" visible="false" show_stripe_button="true" weight="0.25" sideWeight="0.5" order="4" side_tool="false" content_ui="tabs" />
-      <window_info id="Message" active="false" anchor="bottom" auto_hide="false" internal_type="DOCKED" type="DOCKED" visible="false" show_stripe_button="true" weight="0.33" sideWeight="0.5" order="0" side_tool="false" content_ui="tabs" />
-      <window_info id="Commander" active="false" anchor="right" auto_hide="false" internal_type="DOCKED" type="DOCKED" visible="false" show_stripe_button="true" weight="0.4" sideWeight="0.5" order="0" side_tool="false" content_ui="tabs" />
-      <window_info id="Pub Serve" active="false" anchor="bottom" auto_hide="false" internal_type="DOCKED" type="DOCKED" visible="false" show_stripe_button="true" weight="0.2514029" sideWeight="0.5" order="8" side_tool="false" content_ui="tabs" />
-      <window_info id="Inspection" active="false" anchor="bottom" auto_hide="false" internal_type="DOCKED" type="DOCKED" visible="false" show_stripe_button="true" weight="0.4" sideWeight="0.5" order="5" side_tool="false" content_ui="tabs" />
-      <window_info id="Hierarchy" active="false" anchor="right" auto_hide="false" internal_type="DOCKED" type="DOCKED" visible="false" show_stripe_button="true" weight="0.25" sideWeight="0.5" order="2" side_tool="false" content_ui="combo" />
-      <window_info id="Find" active="false" anchor="bottom" auto_hide="false" internal_type="DOCKED" type="DOCKED" visible="false" show_stripe_button="true" weight="0.07378129" sideWeight="0.5" order="1" side_tool="false" content_ui="tabs" />
-      <window_info id="Ant Build" active="false" anchor="right" auto_hide="false" internal_type="DOCKED" type="DOCKED" visible="false" show_stripe_button="true" weight="0.25" sideWeight="0.5" order="1" side_tool="false" content_ui="tabs" />
->>>>>>> 9ec43ff8
     </layout>
     <layout-to-restore>
       <window_info content_ui="combo" id="Project" order="0" visible="true" weight="0.17122473" />
@@ -1026,6 +804,7 @@
     <option name="myLimit" value="2678400000" />
   </component>
   <component name="VcsManagerConfiguration">
+    <MESSAGE value="Run group test on travis-ci." />
     <MESSAGE value="update doc" />
     <MESSAGE value="format code" />
     <MESSAGE value="supports cancellation" />
@@ -1048,14 +827,7 @@
     <MESSAGE value="fix #63" />
     <MESSAGE value="fix #69 #68" />
     <MESSAGE value="fix #72" />
-<<<<<<< HEAD
     <option name="LAST_COMMIT_MESSAGE" value="fix #72" />
-=======
-    <MESSAGE value="1. Add example of SSL Pinning&#10;2. Uploading files supports List&lt;int&gt; #102" />
-    <MESSAGE value="1. update cookie_jar version&#10;2. fix group test" />
-    <MESSAGE value="replace deprecated constants" />
-    <option name="LAST_COMMIT_MESSAGE" value="replace deprecated constants" />
->>>>>>> 9ec43ff8
   </component>
   <component name="XDebuggerManager">
     <breakpoint-manager>
@@ -1097,11 +869,7 @@
         </line-breakpoint>
         <line-breakpoint enabled="true" type="Dart">
           <url>file://$PROJECT_DIR$/example/test.dart</url>
-<<<<<<< HEAD
           <line>13</line>
-=======
-          <line>17</line>
->>>>>>> 9ec43ff8
           <option name="timeStamp" value="307" />
         </line-breakpoint>
       </breakpoints>
@@ -1110,14 +878,9 @@
           <properties />
         </breakpoint>
       </default-breakpoints>
-<<<<<<< HEAD
-=======
-      <option name="time" value="308" />
->>>>>>> 9ec43ff8
     </breakpoint-manager>
   </component>
   <component name="editorHistoryManager">
-<<<<<<< HEAD
     <entry file="file:///usr/local/Cellar/dart/2.0.0-dev.49.0/libexec/lib/io/security_context.dart" />
     <entry file="file:///usr/local/Cellar/dart/2.0.0-dev.49.0/libexec/lib/async/future.dart" />
     <entry file="file://$USER_HOME$/.pub-cache/hosted/pub.flutter-io.cn/path-1.6.0/lib/path.dart" />
@@ -1158,74 +921,11 @@
       <provider selected="true" editor-type-id="text-editor">
         <state relative-caret-position="390">
           <caret line="28" selection-start-line="28" selection-end-line="28" />
-=======
-    <entry file="file:///usr/local/Cellar/dart/2.0.0-dev.49.0/libexec/lib/async/future.dart">
-      <provider selected="true" editor-type-id="text-editor">
-        <state relative-caret-position="220">
-          <caret line="842" column="16" lean-forward="false" selection-start-line="842" selection-start-column="16" selection-end-line="842" selection-end-column="16" />
-        </state>
-      </provider>
-    </entry>
-    <entry file="file://$USER_HOME$/.pub-cache/hosted/pub.flutter-io.cn/path-1.6.0/lib/path.dart">
-      <provider selected="true" editor-type-id="text-editor">
-        <state relative-caret-position="2970">
-          <caret line="250" column="7" lean-forward="false" selection-start-line="250" selection-start-column="7" selection-end-line="250" selection-end-column="7" />
-        </state>
-      </provider>
-    </entry>
-    <entry file="file:///usr/local/Cellar/dart/2.0.0-dev.49.0/libexec/lib/core/uri.dart">
-      <provider selected="true" editor-type-id="text-editor">
-        <state relative-caret-position="10800">
-          <caret line="722" column="6" lean-forward="false" selection-start-line="722" selection-start-column="6" selection-end-line="722" selection-end-column="6" />
-        </state>
-      </provider>
-    </entry>
-    <entry file="file:///usr/local/Cellar/dart/2.0.0-dev.49.0/libexec/lib/io/file.dart">
-      <provider selected="true" editor-type-id="text-editor">
-        <state relative-caret-position="210">
-          <caret line="16" column="15" lean-forward="false" selection-start-line="16" selection-start-column="15" selection-end-line="16" selection-end-column="15" />
-        </state>
-      </provider>
-    </entry>
-    <entry file="file:///usr/local/Cellar/dart/2.0.0-dev.49.0/libexec/lib/convert/json.dart">
-      <provider selected="true" editor-type-id="text-editor">
-        <state relative-caret-position="319">
-          <caret line="168" column="44" lean-forward="false" selection-start-line="168" selection-start-column="44" selection-end-line="168" selection-end-column="44" />
-        </state>
-      </provider>
-    </entry>
-    <entry file="file:///usr/local/Cellar/dart/2.0.0-dev.49.0/libexec/lib/_http/http.dart">
-      <provider selected="true" editor-type-id="text-editor">
-        <state relative-caret-position="190">
-          <caret line="1817" column="29" lean-forward="false" selection-start-line="1817" selection-start-column="29" selection-end-line="1817" selection-end-column="29" />
-        </state>
-      </provider>
-    </entry>
-    <entry file="file:///usr/local/Cellar/dart/2.0.0-dev.49.0/libexec/lib/async/stream_controller.dart">
-      <provider selected="true" editor-type-id="text-editor">
-        <state relative-caret-position="542">
-          <caret line="77" column="10" lean-forward="false" selection-start-line="77" selection-start-column="10" selection-end-line="77" selection-end-column="10" />
-        </state>
-      </provider>
-    </entry>
-    <entry file="file:///usr/local/Cellar/dart/2.0.0-dev.49.0/libexec/lib/async/stream.dart">
-      <provider selected="true" editor-type-id="text-editor">
-        <state relative-caret-position="181">
-          <caret line="171" column="17" lean-forward="false" selection-start-line="171" selection-start-column="17" selection-end-line="171" selection-end-column="17" />
-        </state>
-      </provider>
-    </entry>
-    <entry file="file:///usr/local/Cellar/dart/2.0.0-dev.49.0/libexec/lib/io/io_sink.dart">
-      <provider selected="true" editor-type-id="text-editor">
-        <state relative-caret-position="250">
-          <caret line="111" column="33" lean-forward="false" selection-start-line="111" selection-start-column="33" selection-end-line="111" selection-end-column="33" />
->>>>>>> 9ec43ff8
-        </state>
-      </provider>
-    </entry>
-    <entry file="file:///usr/local/Cellar/dart/2.1.0-dev.0.0/libexec/lib/core/map.dart">
-      <provider selected="true" editor-type-id="text-editor">
-<<<<<<< HEAD
+        </state>
+      </provider>
+    </entry>
+    <entry file="file://$PROJECT_DIR$/example/options.dart">
+      <provider selected="true" editor-type-id="text-editor">
         <state relative-caret-position="223">
           <caret line="16" column="38" selection-start-line="16" selection-start-column="38" selection-end-line="16" selection-end-column="38" />
         </state>
@@ -1236,98 +936,10 @@
         <state relative-caret-position="240">
           <caret line="16" column="1" selection-start-line="16" selection-start-column="1" selection-end-line="16" selection-end-column="1" />
         </state>
-=======
-        <state relative-caret-position="780">
-          <caret line="54" column="14" lean-forward="false" selection-start-line="54" selection-start-column="14" selection-end-line="54" selection-end-column="14" />
-        </state>
-      </provider>
-    </entry>
-    <entry file="file:///usr/local/Cellar/dart/2.1.0-dev.0.0/libexec/lib/async/future.dart">
-      <provider selected="true" editor-type-id="text-editor">
-        <state relative-caret-position="232">
-          <caret line="275" column="17" lean-forward="false" selection-start-line="275" selection-start-column="17" selection-end-line="275" selection-end-column="17" />
-        </state>
-      </provider>
-    </entry>
-    <entry file="file://$USER_HOME$/.pub-cache/hosted/pub.flutter-io.cn/cookie_jar-0.0.4/lib/src/cookie_jar.dart">
-      <provider selected="true" editor-type-id="text-editor">
-        <state relative-caret-position="105">
-          <caret line="9" column="7" lean-forward="false" selection-start-line="9" selection-start-column="7" selection-end-line="9" selection-end-column="7" />
-        </state>
-      </provider>
-    </entry>
-    <entry file="file:///usr/local/Cellar/dart/2.1.0-dev.0.0/libexec/lib/convert/utf.dart">
-      <provider selected="true" editor-type-id="text-editor">
-        <state relative-caret-position="4725">
-          <caret line="317" column="8" lean-forward="false" selection-start-line="317" selection-start-column="8" selection-end-line="317" selection-end-column="8" />
-        </state>
-      </provider>
-    </entry>
-    <entry file="file:///usr/local/Cellar/dart/2.1.0-dev.0.0/libexec/lib/_http/http.dart">
-      <provider selected="true" editor-type-id="text-editor">
-        <state relative-caret-position="14085">
-          <caret line="963" column="15" lean-forward="false" selection-start-line="963" selection-start-column="15" selection-end-line="963" selection-end-column="15" />
-        </state>
-      </provider>
-    </entry>
-    <entry file="file://$PROJECT_DIR$/example/interceptorLock.dart">
-      <provider selected="true" editor-type-id="text-editor">
-        <state relative-caret-position="390">
-          <caret line="28" column="0" lean-forward="false" selection-start-line="28" selection-start-column="0" selection-end-line="28" selection-end-column="0" />
-        </state>
-      </provider>
-    </entry>
-    <entry file="file://$PROJECT_DIR$/example/cancelRequest.dart">
-      <provider selected="true" editor-type-id="text-editor">
-        <state relative-caret-position="15">
-          <caret line="1" column="30" lean-forward="false" selection-start-line="1" selection-start-column="30" selection-end-line="1" selection-end-column="30" />
-        </state>
-      </provider>
-    </entry>
-    <entry file="file://$PROJECT_DIR$/lib/src/cancel_token.dart">
-      <provider selected="true" editor-type-id="text-editor">
-        <state relative-caret-position="15">
-          <caret line="1" column="17" lean-forward="false" selection-start-line="1" selection-start-column="17" selection-end-line="1" selection-end-column="17" />
-        </state>
-      </provider>
-    </entry>
-    <entry file="file://$PROJECT_DIR$/lib/dio.dart">
-      <provider selected="true" editor-type-id="text-editor">
-        <state relative-caret-position="180">
-          <caret line="16" column="0" lean-forward="true" selection-start-line="16" selection-start-column="0" selection-end-line="16" selection-end-column="0" />
-        </state>
-      </provider>
-    </entry>
-    <entry file="file://$PROJECT_DIR$/example/requestInterceptors.dart">
-      <provider selected="true" editor-type-id="text-editor">
-        <state relative-caret-position="455">
-          <caret line="39" column="3" lean-forward="true" selection-start-line="39" selection-start-column="3" selection-end-line="39" selection-end-column="3" />
-        </state>
-      </provider>
-    </entry>
-    <entry file="file://$PROJECT_DIR$/example/transfomer.dart">
-      <provider selected="true" editor-type-id="text-editor">
-        <state relative-caret-position="150">
-          <caret line="12" column="15" lean-forward="false" selection-start-line="12" selection-start-column="15" selection-end-line="12" selection-end-column="15" />
-        </state>
-      </provider>
-    </entry>
-    <entry file="file://$PROJECT_DIR$/example/download.dart">
-      <provider selected="true" editor-type-id="text-editor">
-        <state relative-caret-position="210">
-          <caret line="15" column="2" lean-forward="false" selection-start-line="15" selection-start-column="2" selection-end-line="15" selection-end-column="2" />
-        </state>
-      </provider>
-    </entry>
-    <entry file="file://$PROJECT_DIR$/example/flutter.png">
-      <provider selected="true" editor-type-id="images">
-        <state />
->>>>>>> 9ec43ff8
-      </provider>
-    </entry>
-    <entry file="file://$PROJECT_DIR$/.packages">
-      <provider selected="true" editor-type-id="text-editor">
-<<<<<<< HEAD
+      </provider>
+    </entry>
+    <entry file="file://$PROJECT_DIR$/test/dio_test.dart">
+      <provider selected="true" editor-type-id="text-editor">
         <state relative-caret-position="240">
           <caret line="16" column="27" selection-start-line="16" selection-start-column="27" selection-end-line="16" selection-end-column="27" />
           <folding>
@@ -1361,83 +973,18 @@
       <provider selected="true" editor-type-id="text-editor">
         <state relative-caret-position="135">
           <caret line="10" column="34" selection-start-line="10" selection-start-column="34" selection-end-line="10" selection-end-column="34" />
-=======
-        <state relative-caret-position="0">
-          <caret line="0" column="0" lean-forward="false" selection-start-line="0" selection-start-column="0" selection-end-line="0" selection-end-column="0" />
-        </state>
-      </provider>
-    </entry>
-    <entry file="file://$PROJECT_DIR$/CHANGELOG.md">
-      <provider selected="true" editor-type-id="text-editor">
-        <state relative-caret-position="360">
-          <caret line="24" column="0" lean-forward="false" selection-start-line="24" selection-start-column="0" selection-end-line="24" selection-end-column="0" />
-        </state>
-      </provider>
-    </entry>
-    <entry file="file://$PROJECT_DIR$/analysis_options.yaml">
-      <provider selected="true" editor-type-id="text-editor">
-        <state relative-caret-position="0">
-          <caret line="0" column="0" lean-forward="false" selection-start-line="0" selection-start-column="0" selection-end-line="0" selection-end-column="0" />
-          <folding />
-        </state>
-      </provider>
-    </entry>
-    <entry file="file://$PROJECT_DIR$/.gitignore">
-      <provider selected="true" editor-type-id="text-editor">
-        <state relative-caret-position="30">
-          <caret line="2" column="0" lean-forward="false" selection-start-line="2" selection-start-column="0" selection-end-line="2" selection-end-column="9" />
-        </state>
-      </provider>
-    </entry>
-    <entry file="file:///usr/local/Cellar/dart/2.1.0-dev.4.0/libexec/lib/convert/codec.dart">
-      <provider selected="true" editor-type-id="text-editor">
-        <state relative-caret-position="330">
-          <caret line="24" column="4" lean-forward="false" selection-start-line="24" selection-start-column="4" selection-end-line="24" selection-end-column="4" />
-          <folding />
-        </state>
-      </provider>
-    </entry>
-    <entry file="file:///usr/local/Cellar/dart/2.1.0-dev.4.0/libexec/lib/convert/utf.dart">
-      <provider selected="true" editor-type-id="text-editor">
-        <state relative-caret-position="330">
-          <caret line="24" column="34" lean-forward="false" selection-start-line="24" selection-start-column="34" selection-end-line="24" selection-end-column="34" />
-          <folding />
-        </state>
-      </provider>
-    </entry>
-    <entry file="file:///usr/local/Cellar/dart/2.1.0-dev.4.0/libexec/lib/convert/json.dart">
-      <provider selected="true" editor-type-id="text-editor">
-        <state relative-caret-position="1200">
-          <caret line="82" column="7" lean-forward="false" selection-start-line="82" selection-start-column="7" selection-end-line="82" selection-end-column="7" />
-          <folding />
-        </state>
-      </provider>
-    </entry>
-    <entry file="file://$PROJECT_DIR$/example/test.dart">
-      <provider selected="true" editor-type-id="text-editor">
-        <state relative-caret-position="120">
-          <caret line="9" column="91" lean-forward="false" selection-start-line="9" selection-start-column="91" selection-end-line="9" selection-end-column="91" />
-          <folding />
->>>>>>> 9ec43ff8
-        </state>
-      </provider>
-    </entry>
-    <entry file="file:///usr/local/Cellar/dart/2.1.0-dev.4.0/libexec/lib/io/file.dart">
-      <provider selected="true" editor-type-id="text-editor">
-<<<<<<< HEAD
+        </state>
+      </provider>
+    </entry>
+    <entry file="file://$PROJECT_DIR$/example/requestInterceptors.dart">
+      <provider selected="true" editor-type-id="text-editor">
         <state relative-caret-position="455">
           <caret line="39" column="3" lean-forward="true" selection-start-line="39" selection-start-column="3" selection-end-line="39" selection-end-column="3" />
-=======
-        <state relative-caret-position="-258">
-          <caret line="250" column="10" lean-forward="false" selection-start-line="250" selection-start-column="10" selection-end-line="250" selection-end-column="10" />
-          <folding />
->>>>>>> 9ec43ff8
-        </state>
-      </provider>
-    </entry>
-    <entry file="file://$PROJECT_DIR$/example/dio.dart">
-      <provider selected="true" editor-type-id="text-editor">
-<<<<<<< HEAD
+        </state>
+      </provider>
+    </entry>
+    <entry file="file://$PROJECT_DIR$/example/responseInterceptor.dart">
+      <provider selected="true" editor-type-id="text-editor">
         <state relative-caret-position="450">
           <caret line="30" selection-start-line="30" selection-end-line="30" />
         </state>
@@ -1466,49 +1013,9 @@
     </entry>
     <entry file="file://$PROJECT_DIR$/example/flutter.png">
       <provider selected="true" editor-type-id="images" />
-=======
-        <state relative-caret-position="7">
-          <caret line="24" column="28" lean-forward="false" selection-start-line="24" selection-start-column="28" selection-end-line="24" selection-end-column="28" />
-          <folding />
-        </state>
-      </provider>
-    </entry>
-    <entry file="file://$PROJECT_DIR$/example/options.dart">
-      <provider selected="true" editor-type-id="text-editor">
-        <state relative-caret-position="223">
-          <caret line="16" column="38" lean-forward="false" selection-start-line="16" selection-start-column="38" selection-end-line="16" selection-end-column="38" />
-          <folding />
-        </state>
-      </provider>
-    </entry>
-    <entry file="file://$PROJECT_DIR$/example/responseInterceptor.dart">
-      <provider selected="true" editor-type-id="text-editor">
-        <state relative-caret-position="307">
-          <caret line="30" column="0" lean-forward="false" selection-start-line="30" selection-start-column="0" selection-end-line="30" selection-end-column="0" />
-          <folding />
-        </state>
-      </provider>
-    </entry>
-    <entry file="file://$PROJECT_DIR$/README-ZH.md">
-      <provider selected="true" editor-type-id="text-editor">
-        <state relative-caret-position="188">
-          <caret line="235" column="7" lean-forward="false" selection-start-line="235" selection-start-column="7" selection-end-line="235" selection-end-column="7" />
-          <folding />
-        </state>
-      </provider>
-    </entry>
-    <entry file="file://$PROJECT_DIR$/example/proxy.dart">
-      <provider selected="true" editor-type-id="text-editor">
-        <state relative-caret-position="270">
-          <caret line="19" column="52" lean-forward="false" selection-start-line="19" selection-start-column="52" selection-end-line="19" selection-end-column="52" />
-          <folding />
-        </state>
-      </provider>
->>>>>>> 9ec43ff8
     </entry>
     <entry file="file://$PROJECT_DIR$/example/dio.dart">
       <provider selected="true" editor-type-id="text-editor">
-<<<<<<< HEAD
         <state relative-caret-position="345">
           <caret line="24" column="28" selection-start-line="24" selection-start-column="28" selection-end-line="24" selection-end-column="28" />
         </state>
@@ -1547,93 +1054,34 @@
     <entry file="file:///usr/local/Cellar/dart/2.1.0-dev.4.0/libexec/lib/convert/json.dart" />
     <entry file="file://$PROJECT_DIR$/lib/src/dio.dart">
       <provider selected="true" editor-type-id="text-editor">
-        <state relative-caret-position="354">
-          <caret line="30" column="11" selection-start-line="30" selection-start-column="11" selection-end-line="30" selection-end-column="11" />
-=======
-        <state relative-caret-position="135">
-          <caret line="9" column="2" lean-forward="false" selection-start-line="9" selection-start-column="2" selection-end-line="9" selection-end-column="23" />
-          <folding />
-        </state>
-      </provider>
-    </entry>
-    <entry file="file://$PROJECT_DIR$/test/.test_coverage.dart">
-      <provider selected="true" editor-type-id="text-editor">
-        <state relative-caret-position="90">
-          <caret line="6" column="13" lean-forward="true" selection-start-line="6" selection-start-column="13" selection-end-line="6" selection-end-column="13" />
-          <folding>
-            <element signature="e#0#179#0" expanded="true" />
-          </folding>
-        </state>
-      </provider>
-    </entry>
-    <entry file="file://$PROJECT_DIR$/test/dio_test.dart">
-      <provider selected="true" editor-type-id="text-editor">
-        <state relative-caret-position="232">
-          <caret line="25" column="5" lean-forward="false" selection-start-line="25" selection-start-column="5" selection-end-line="25" selection-end-column="5" />
+        <state relative-caret-position="382">
+          <caret line="609" column="49" selection-start-line="609" selection-start-column="49" selection-end-line="609" selection-end-column="49" />
           <folding>
             <element signature="e#0#20#0" expanded="true" />
           </folding>
         </state>
       </provider>
     </entry>
-    <entry file="file:///usr/local/Cellar/dart/2.1.0-dev.4.0/libexec/lib/_http/http.dart">
-      <provider selected="true" editor-type-id="text-editor">
-        <state relative-caret-position="161">
-          <caret line="534" column="15" lean-forward="false" selection-start-line="534" selection-start-column="15" selection-end-line="534" selection-end-column="15" />
-          <folding />
-        </state>
-      </provider>
-    </entry>
-    <entry file="file://$PROJECT_DIR$/lib/src/dio.dart">
-      <provider selected="true" editor-type-id="text-editor">
-        <state relative-caret-position="3165">
-          <caret line="211" column="48" lean-forward="false" selection-start-line="211" selection-start-column="48" selection-end-line="211" selection-end-column="48" />
->>>>>>> 9ec43ff8
-          <folding>
-            <element signature="e#0#20#0" expanded="true" />
-          </folding>
-        </state>
-      </provider>
-    </entry>
-<<<<<<< HEAD
     <entry file="file://$PROJECT_DIR$/lib/src/response.dart">
       <provider selected="true" editor-type-id="text-editor">
         <state relative-caret-position="360">
           <caret line="25" column="11" selection-start-line="25" selection-start-column="11" selection-end-line="25" selection-end-column="11" />
           <folding>
             <element signature="e#0#17#0" expanded="true" />
-=======
-    <entry file="file://$PROJECT_DIR$/lib/src/transformer.dart">
-      <provider selected="true" editor-type-id="text-editor">
-        <state relative-caret-position="348">
-          <caret line="106" column="24" lean-forward="true" selection-start-line="106" selection-start-column="24" selection-end-line="106" selection-end-column="24" />
-          <folding>
-            <element signature="e#0#20#0" expanded="true" />
->>>>>>> 9ec43ff8
           </folding>
         </state>
       </provider>
     </entry>
-<<<<<<< HEAD
     <entry file="file://$PROJECT_DIR$/lib/src/interceptor.dart">
       <provider selected="true" editor-type-id="text-editor">
         <state relative-caret-position="1725">
           <caret line="119" column="1" selection-start-line="119" selection-start-column="1" selection-end-line="119" selection-end-column="1" />
           <folding>
             <element signature="e#0#20#0" expanded="true" />
-=======
-    <entry file="file://$PROJECT_DIR$/lib/src/response.dart">
-      <provider selected="true" editor-type-id="text-editor">
-        <state relative-caret-position="255">
-          <caret line="18" column="23" lean-forward="false" selection-start-line="17" selection-start-column="0" selection-end-line="18" selection-end-column="23" />
-          <folding>
-            <element signature="e#0#17#0" expanded="true" />
->>>>>>> 9ec43ff8
           </folding>
         </state>
       </provider>
     </entry>
-<<<<<<< HEAD
     <entry file="file://$PROJECT_DIR$/lib/src/transformer.dart">
       <provider selected="true" editor-type-id="text-editor">
         <state relative-caret-position="1500">
@@ -1644,37 +1092,10 @@
         </state>
       </provider>
     </entry>
-    <entry file="file://$PROJECT_DIR$/lib/src/form_data.dart">
-      <provider selected="true" editor-type-id="text-editor">
-        <state relative-caret-position="975">
-          <caret line="69" column="12" selection-start-line="69" selection-start-column="12" selection-end-line="69" selection-end-column="12" />
-          <folding>
-            <element signature="e#0#25#0" expanded="true" />
-=======
-    <entry file="file://$PROJECT_DIR$/lib/src/options.dart">
-      <provider selected="true" editor-type-id="text-editor">
-        <state relative-caret-position="-1497">
-          <caret line="1" column="11" lean-forward="false" selection-start-line="1" selection-start-column="11" selection-end-line="1" selection-end-column="11" />
-          <folding />
-        </state>
-      </provider>
-    </entry>
-    <entry file="file://$PROJECT_DIR$/lib/src/interceptor.dart">
-      <provider selected="true" editor-type-id="text-editor">
-        <state relative-caret-position="393">
-          <caret line="119" column="1" lean-forward="false" selection-start-line="119" selection-start-column="1" selection-end-line="119" selection-end-column="1" />
-          <folding>
-            <element signature="e#0#20#0" expanded="true" />
->>>>>>> 9ec43ff8
-          </folding>
-        </state>
-      </provider>
-    </entry>
-<<<<<<< HEAD
     <entry file="file://$PROJECT_DIR$/pubspec.yaml">
       <provider selected="true" editor-type-id="text-editor">
-        <state relative-caret-position="300">
-          <caret line="20" selection-start-line="20" selection-end-line="20" />
+        <state relative-caret-position="240">
+          <caret line="16" selection-start-line="16" selection-end-line="16" />
         </state>
       </provider>
     </entry>
@@ -1694,67 +1115,23 @@
     </entry>
     <entry file="file://$PROJECT_DIR$/lib/src/options.dart">
       <provider selected="true" editor-type-id="text-editor">
-        <state relative-caret-position="559">
-          <caret line="124" column="11" lean-forward="true" selection-start-line="124" selection-start-column="11" selection-end-line="124" selection-end-column="44" />
+        <state relative-caret-position="443">
+          <caret line="124" column="11" selection-start-line="124" selection-start-column="11" selection-end-line="124" selection-end-column="44" />
           <folding>
             <element signature="e#0#17#0" expanded="true" />
           </folding>
         </state>
       </provider>
     </entry>
-=======
-    <entry file="file://$PROJECT_DIR$/lib/src/dio_error.dart">
-      <provider selected="true" editor-type-id="text-editor">
-        <state relative-caret-position="-72">
-          <caret line="12" column="26" lean-forward="false" selection-start-line="12" selection-start-column="26" selection-end-line="12" selection-end-column="26" />
-          <folding />
-        </state>
-      </provider>
-    </entry>
     <entry file="file://$PROJECT_DIR$/lib/src/form_data.dart">
       <provider selected="true" editor-type-id="text-editor">
-        <state relative-caret-position="2085">
-          <caret line="139" column="38" lean-forward="false" selection-start-line="139" selection-start-column="38" selection-end-line="139" selection-end-column="38" />
+        <state relative-caret-position="75">
+          <caret line="5" lean-forward="true" selection-start-line="5" selection-end-line="5" />
           <folding>
             <element signature="e#0#25#0" expanded="true" />
           </folding>
         </state>
       </provider>
     </entry>
-    <entry file="file://$PROJECT_DIR$/pubspec.yaml">
-      <provider selected="true" editor-type-id="text-editor">
-        <state relative-caret-position="30">
-          <caret line="2" column="14" lean-forward="false" selection-start-line="2" selection-start-column="14" selection-end-line="2" selection-end-column="14" />
-          <folding />
-        </state>
-      </provider>
-    </entry>
-    <entry file="file://$PROJECT_DIR$/lib/src/upload_file_info.dart">
-      <provider selected="true" editor-type-id="text-editor">
-        <state relative-caret-position="300">
-          <caret line="20" column="2" lean-forward="true" selection-start-line="20" selection-start-column="2" selection-end-line="20" selection-end-column="2" />
-          <folding />
-        </state>
-      </provider>
-    </entry>
-    <entry file="file://$PROJECT_DIR$/example/formdata.dart">
-      <provider selected="true" editor-type-id="text-editor">
-        <state relative-caret-position="348">
-          <caret line="27" column="23" lean-forward="true" selection-start-line="27" selection-start-column="23" selection-end-line="27" selection-end-column="23" />
-          <folding>
-            <element signature="e#0#22#0" expanded="true" />
-          </folding>
-        </state>
-      </provider>
-    </entry>
-    <entry file="file://$PROJECT_DIR$/README.md">
-      <provider selected="true" editor-type-id="text-editor">
-        <state relative-caret-position="-5192">
-          <caret line="5" column="0" lean-forward="false" selection-start-line="5" selection-start-column="0" selection-end-line="5" selection-end-column="0" />
-          <folding />
-        </state>
-      </provider>
-    </entry>
->>>>>>> 9ec43ff8
   </component>
 </project>